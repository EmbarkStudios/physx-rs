--- conflicted
+++ resolved
@@ -19,13 +19,8 @@
 
 enumflags2 = "0.6"
 log = "0.4"
-<<<<<<< HEAD
-glam = "0.9"
-thiserror = "1.0"
-=======
 glam = "0.10"
 thiserror = "1.0.20"
->>>>>>> 2c1953df
 
 [features]
 structgen = ["physx-sys/structgen"]
