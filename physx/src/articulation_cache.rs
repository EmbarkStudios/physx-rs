// Author: Tom Olsson <tom.olsson@embark-studios.com>
// Copyright © 2019, Embark Studios, all rights reserved.
// Created: 16 April 2019

#![warn(clippy::all)]
#![warn(rust_2018_idioms)]

/*!

*/
use super::{
    articulation_reduced_coordinate::ArticulationReducedCoordinate,
    traits::*,
    transform::{gl_to_px_q, gl_to_px_v3, px_to_gl_q, px_to_gl_v3},
};
use enumflags2::BitFlags;
<<<<<<< HEAD
use enumflags2_derive::EnumFlags;
use glam::{Quat, Vec3};
=======
use nalgebra_glm as glm;
>>>>>>> 84dcbc51
use physx_sys::{
    PxArticulationCache, PxArticulationCacheFlags, PxArticulationRootLinkData, PxTransform_new_5,
};

////////////////////////////////////////////////////////////////////////////////
// Section ENUMS
////////////////////////////////////////////////////////////////////////////////

#[derive(Debug, Clone, Copy, BitFlags)]
#[repr(u8)]
pub enum ArticulationCacheFlag {
    Velocity = 1,
    Acceleration = 2,
    Position = 4,
    Force = 8,
    Root = 16,
}

impl ToFlags<PxArticulationCacheFlags> for BitFlags<ArticulationCacheFlag> {
    fn to_flags(self) -> PxArticulationCacheFlags {
        PxArticulationCacheFlags { mBits: self.bits() }
    }
}

macro_rules! ptr_to_slice_mut {
    ($ptr: ident, $me: ident) => {
        unsafe {
            std::slice::from_raw_parts_mut((*$me.get_raw_mut()).$ptr, $me.total_dofs as usize)
        }
    };
}

macro_rules! ptr_to_slice {
    ($ptr: ident, $me: ident) => {
        unsafe { std::slice::from_raw_parts((*$me.get_raw()).$ptr, $me.total_dofs as usize) }
    };
}

pub struct ArticulationRootLinkData {
    pub transform: (Quat, Vec3),
    pub world_lin_vel: Vec3,
    pub world_ang_vel: Vec3,
    pub world_lin_accel: Vec3,
    pub world_ang_accel: Vec3,
}

impl From<PxArticulationRootLinkData> for ArticulationRootLinkData {
    fn from(data: PxArticulationRootLinkData) -> Self {
        Self {
            transform: (px_to_gl_q(data.transform.q), px_to_gl_v3(data.transform.p)),
            world_lin_vel: px_to_gl_v3(data.worldLinVel),
            world_ang_vel: px_to_gl_v3(data.worldAngVel),
            world_lin_accel: px_to_gl_v3(data.worldLinAccel),
            world_ang_accel: px_to_gl_v3(data.worldAngAccel),
        }
    }
}

impl Into<PxArticulationRootLinkData> for ArticulationRootLinkData {
    fn into(self) -> PxArticulationRootLinkData {
        PxArticulationRootLinkData {
            transform: unsafe {
                PxTransform_new_5(
                    &gl_to_px_v3(self.transform.1),
                    &gl_to_px_q(self.transform.0),
                )
            },
            worldLinVel: gl_to_px_v3(self.world_lin_vel),
            worldAngVel: gl_to_px_v3(self.world_ang_vel),
            worldLinAccel: gl_to_px_v3(self.world_lin_accel),
            worldAngAccel: gl_to_px_v3(self.world_ang_accel),
        }
    }
}

////////////////////////////////////////////////////////////////////////////////
// Section STRUCT
////////////////////////////////////////////////////////////////////////////////

/*
Definition of PxArticulationCache:
    pub externalForces: *mut PxSpatialForce,
    pub denseJacobian: *mut f32,
    pub massMatrix: *mut f32,
    pub jointVelocity: *mut f32,
    pub jointAcceleration: *mut f32,
    pub jointPosition: *mut f32,
    pub jointForce: *mut f32,
    pub rootLinkData: *mut PxArticulationRootLinkData,
    pub coefficientMatrix: *mut f32,
    pub lambda: *mut f32,
    pub scratchMemory: *mut std::ffi::c_void,
    pub scratchAllocator: *mut std::ffi::c_void,
    pub version: u32,
    pub structgen_pad0: [u8; 4],
 */

pub struct ArticulationCache {
    px_articulation_cache: *mut PxArticulationCache,
    /*
    NB:

    PxReducedCoordinateArticulations (which are the only users of cached) of the
        cache support a maximum of 64 links, so we simply preallocate that
        instead of doing heap allocations
         */
    link_offsets: [u32; 64], // 256 bytes
    link_dofs: [u8; 64],     // 64 bytes
    total_dofs: u32,
}

////////////////////////////////////////////////////////////////////////////////

impl ArticulationCache {
    pub fn new(px_articulation_cache: *mut PxArticulationCache) -> Self {
        Self {
            px_articulation_cache,
            link_offsets: [0; 64],
            link_dofs: [0; 64],
            total_dofs: 0,
        }
    }

    pub fn proxy(&self) -> Self {
        Self {
            px_articulation_cache: self.px_articulation_cache,
            link_offsets: self.link_offsets,
            link_dofs: self.link_dofs,
            total_dofs: self.total_dofs,
        }
    }

    pub fn compute_dof_information(&mut self, body: &ArticulationReducedCoordinate) {
        let mut offsets = [0u32; 64];
        let mut dofs = [0u8; 64];
        offsets[0] = 0; //We know that the root link does not have a joint

        for i in 1..body.get_nb_links() {
            if let Some(link) = body.part(i) {
                let link_index = link.get_link_index();
                let link_dofs = link.get_inbound_joint_dof();
                offsets[link_index] = link_dofs as u32;
                dofs[link_index] = link_dofs as u8;
            }
        }

        let mut count = 0;
        for offset in offsets.iter_mut().take(body.get_nb_links()).skip(1) {
            let link_dofs = *offset;
            *offset = count;
            count += link_dofs;
        }

        self.link_offsets = offsets;
        self.link_dofs = dofs;
        self.total_dofs = count;
    }

    pub fn get_offset(&self, link_index: usize) -> u32 {
        self.link_offsets[link_index]
    }

    pub fn get_dofs(&self, link_index: usize) -> u8 {
        self.link_dofs[link_index]
    }

    pub fn set_joint_position(&mut self, link_index: usize, data: &[f32]) {
        let offset = self.get_offset(link_index) as usize;
        let dofs = self.get_dofs(link_index) as usize;
        // eprintln!(
        //     "Setting joint {} to {:?}, dofs={}, offset={}",
        //     link_index, data, dofs, offset
        // );
        let array = ptr_to_slice_mut!(jointPosition, self);
        array[offset..(dofs + offset)].clone_from_slice(&data[..dofs])
    }

    pub fn set_joint_velocity(&mut self, link_index: usize, data: &[f32]) {
        // pub jointVelocity: *mut f32,
        let array = ptr_to_slice_mut!(jointVelocity, self);
        let offset = self.get_offset(link_index) as usize;
        let dofs = self.get_dofs(link_index) as usize;
        array[offset..(dofs + offset)].clone_from_slice(&data[..dofs]);
    }

    pub fn set_joint_acceleration(&mut self, link_index: usize, data: &[f32]) {
        // pub jointAcceleration: *mut f32,
        let array = ptr_to_slice_mut!(jointAcceleration, self);
        let offset = self.get_offset(link_index) as usize;
        let dofs = self.get_dofs(link_index) as usize;
        array[offset..(dofs + offset)].clone_from_slice(&data[..dofs]);
    }

    pub fn set_joint_force(&mut self, link_index: usize, data: &[f32]) {
        // pub jointForce: *mut f32,
        let array = ptr_to_slice_mut!(jointForce, self);
        let offset = self.get_offset(link_index) as usize;
        let dofs = self.get_dofs(link_index) as usize;
        array[offset..(dofs + offset)].clone_from_slice(&data[..dofs]);
    }

    pub fn read_joint_position(&self, link_index: usize) -> &[f32] {
        let offset = self.get_offset(link_index) as usize;
        let dofs = self.get_dofs(link_index) as usize;
        &ptr_to_slice!(jointPosition, self)[offset..offset + dofs]
    }

    pub fn read_joint_velocity(&self, link_index: usize) -> &[f32] {
        let offset = self.get_offset(link_index) as usize;
        let dofs = self.get_dofs(link_index) as usize;
        &ptr_to_slice!(jointVelocity, self)[offset..offset + dofs]
    }

    pub fn read_joint_acceleration(&self, link_index: usize) -> &[f32] {
        let offset = self.get_offset(link_index) as usize;
        let dofs = self.get_dofs(link_index) as usize;
        &ptr_to_slice!(jointAcceleration, self)[offset..offset + dofs]
    }

    pub fn read_joint_force(&self, link_index: usize) -> &[f32] {
        let offset = self.get_offset(link_index) as usize;
        let dofs = self.get_dofs(link_index) as usize;
        &ptr_to_slice!(jointForce, self)[offset..offset + dofs]
    }

    pub fn read_root_link_data(&self) -> ArticulationRootLinkData {
        unsafe { ArticulationRootLinkData::from(*(*self.get_raw()).rootLinkData) }
    }

    pub fn set_root_link_data(&self, data: ArticulationRootLinkData) {
        unsafe {
            *(*self.get_raw()).rootLinkData = data.into();
        }
    }
}

impl GetRaw<PxArticulationCache> for ArticulationCache {
    fn get_raw(&self) -> *const PxArticulationCache {
        self.px_articulation_cache
    }

    fn get_raw_mut(&mut self) -> *mut PxArticulationCache {
        self.px_articulation_cache
    }
}<|MERGE_RESOLUTION|>--- conflicted
+++ resolved
@@ -14,12 +14,7 @@
     transform::{gl_to_px_q, gl_to_px_v3, px_to_gl_q, px_to_gl_v3},
 };
 use enumflags2::BitFlags;
-<<<<<<< HEAD
-use enumflags2_derive::EnumFlags;
 use glam::{Quat, Vec3};
-=======
-use nalgebra_glm as glm;
->>>>>>> 84dcbc51
 use physx_sys::{
     PxArticulationCache, PxArticulationCacheFlags, PxArticulationRootLinkData, PxTransform_new_5,
 };
