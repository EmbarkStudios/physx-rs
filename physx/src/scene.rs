--- conflicted
+++ resolved
@@ -503,12 +503,9 @@
     pub(crate) simulation_filter_shader: Option<SimulationFilterShader>,
     pub(crate) simulation_threading: Option<SimulationThreadType>,
     pub(crate) broad_phase_type: BroadPhaseType,
-<<<<<<< HEAD
     pub(crate) use_controller_manager: bool,
     pub(crate) controller_manager_locking: bool,
-=======
     pub(crate) call_default_filter_shader_first: bool,
->>>>>>> c9c7f98f
 }
 
 impl Default for SceneBuilder {
@@ -546,7 +543,9 @@
         self
     }
 
-<<<<<<< HEAD
+    /// Enable the controller manager on the scene.
+    ///
+    /// Default: false, false
     pub fn use_controller_manager(
         &mut self,
         use_controller_manager: bool,
@@ -554,7 +553,9 @@
     ) -> &mut Self {
         self.use_controller_manager = use_controller_manager;
         self.controller_manager_locking = locking_enabled;
-=======
+        self
+    }
+
     /// Sets whether the filter should begin by calling the default filter shader
     /// PxDefaultSimulationFilterShader that emulates the PhysX 2.8 rules.
     ///
@@ -564,7 +565,6 @@
         call_default_filter_shader_first: bool,
     ) -> &mut Self {
         self.call_default_filter_shader_first = call_default_filter_shader_first;
->>>>>>> c9c7f98f
         self
     }
 
