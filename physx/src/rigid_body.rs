// Author: Tom Olsson <tom.olsson@embark-studios.com>
// Copyright © 2019, Embark Studios, all rights reserved.
// Created: 17 April 2019

#![warn(clippy::all)]
#![warn(rust_2018_idioms)]

/*!

*/
use super::{px_type::*, rigid_actor::RigidActor, transform::*};
use enumflags2::*;
<<<<<<< HEAD
use enumflags2_derive::*;
use glam::{Mat4, Vec3};
=======
use nalgebra_glm as glm;
>>>>>>> 84dcbc51
use physx_macros::*;
use physx_sys::{
    PxForceMode, PxRigidBody, PxRigidBodyFlag, PxRigidBodyFlags, PxRigidBody_addForce_mut,
    PxRigidBody_addTorque_mut, PxRigidBody_clearForce_mut, PxRigidBody_clearTorque_mut,
    PxRigidBody_getAngularDamping, PxRigidBody_getAngularVelocity, PxRigidBody_getCMassLocalPose,
    PxRigidBody_getInvMass, PxRigidBody_getLinearDamping, PxRigidBody_getLinearVelocity,
    PxRigidBody_getMass, PxRigidBody_getMassSpaceInertiaTensor,
    PxRigidBody_getMassSpaceInvInertiaTensor, PxRigidBody_getMaxAngularVelocity,
    PxRigidBody_getMaxContactImpulse, PxRigidBody_getMaxDepenetrationVelocity,
    PxRigidBody_getMaxLinearVelocity, PxRigidBody_getMinCCDAdvanceCoefficient,
    PxRigidBody_getRigidBodyFlags, PxRigidBody_setAngularDamping_mut,
    PxRigidBody_setAngularVelocity_mut, PxRigidBody_setCMassLocalPose_mut,
    PxRigidBody_setForceAndTorque_mut, PxRigidBody_setLinearDamping_mut,
    PxRigidBody_setLinearVelocity_mut, PxRigidBody_setMassSpaceInertiaTensor_mut,
    PxRigidBody_setMass_mut, PxRigidBody_setMaxAngularVelocity_mut,
    PxRigidBody_setMaxContactImpulse_mut, PxRigidBody_setMaxDepenetrationVelocity_mut,
    PxRigidBody_setMaxLinearVelocity_mut, PxRigidBody_setMinCCDAdvanceCoefficient_mut,
    PxRigidBody_setRigidBodyFlag_mut, PxRigidBody_setRigidBodyFlags_mut,
};

/*******************************************************************************
 * Section ENUMERATIONS                                                        *
 ******************************************************************************/

#[derive(Debug, Copy, Clone, BitFlags)]
#[repr(u8)]
pub enum RigidBodyFlag {
    Kinematic = 1,
    UseKinematicTargetForSceneQueries = 2,
    EnableCCD = 4,
    EnableCCDFriction = 8,
    EnablePoseIntegrationPreview = 16,
    EnableSpeculativeCCD = 32,
    EnableCCDMaxContactImpulse = 64,
    RetainAccelerations = 128,
}

impl Into<PxRigidBodyFlag::Enum> for RigidBodyFlag {
    fn into(self) -> PxRigidBodyFlag::Enum {
        match self {
            RigidBodyFlag::Kinematic => 1,
            RigidBodyFlag::UseKinematicTargetForSceneQueries => 2,
            RigidBodyFlag::EnableCCD => 4,
            RigidBodyFlag::EnableCCDFriction => 8,
            RigidBodyFlag::EnablePoseIntegrationPreview => 16,
            RigidBodyFlag::EnableSpeculativeCCD => 32,
            RigidBodyFlag::EnableCCDMaxContactImpulse => 64,
            RigidBodyFlag::RetainAccelerations => 128,
        }
    }
}

impl From<PxRigidBodyFlag::Enum> for RigidBodyFlag {
    fn from(other: PxRigidBodyFlag::Enum) -> RigidBodyFlag {
        match other {
            1 => RigidBodyFlag::Kinematic,
            2 => RigidBodyFlag::UseKinematicTargetForSceneQueries,
            4 => RigidBodyFlag::EnableCCD,
            8 => RigidBodyFlag::EnableCCDFriction,
            16 => RigidBodyFlag::EnablePoseIntegrationPreview,
            32 => RigidBodyFlag::EnableSpeculativeCCD,
            64 => RigidBodyFlag::EnableCCDMaxContactImpulse,
            128 => RigidBodyFlag::RetainAccelerations,
            _ => panic!("invalid value in RigidBodyFlag"),
        }
    }
}

#[derive(Debug, Copy, Clone)]
#[repr(u32)]
pub enum ForceMode {
    Force = 0,
    Impulse = 1,
    VelocityChange = 2,
    Acceleration = 3,
}

impl Into<PxForceMode::Enum> for ForceMode {
    fn into(self) -> PxForceMode::Enum {
        match self {
            ForceMode::Force => 0,
            ForceMode::Impulse => 1,
            ForceMode::VelocityChange => 2,
            ForceMode::Acceleration => 3,
        }
    }
}

impl From<PxForceMode::Enum> for ForceMode {
    fn from(other: PxForceMode::Enum) -> ForceMode {
        match other {
            0 => ForceMode::Force,
            1 => ForceMode::Impulse,
            2 => ForceMode::VelocityChange,
            3 => ForceMode::Acceleration,
            _ => panic!("invalid value in ForceMode"),
        }
    }
}

#[physx_type(inherit = "RigidActor")]
impl RigidBody {
    /// Set the mass of this body
    pub fn set_mass(&mut self, mass: f32) {
        unsafe {
            PxRigidBody_setMass_mut(self.get_raw_mut(), mass);
        };
    }

    pub fn get_angular_velocity(&self) -> Vec3 {
        px_to_gl_v3(unsafe { PxRigidBody_getAngularVelocity(self.get_raw()) })
    }

    pub fn get_linear_velocity(&self) -> Vec3 {
        px_to_gl_v3(unsafe { PxRigidBody_getLinearVelocity(self.get_raw()) })
    }

    /// Get a tuple (linear_velocity, angular_velocity)
    pub fn get_velocities(&self) -> (Vec3, Vec3) {
        (self.get_linear_velocity(), self.get_angular_velocity())
    }

    pub fn set_c_mass_local_pose(&mut self, pose: &Mat4) {
        unsafe { PxRigidBody_setCMassLocalPose_mut(self.get_raw_mut(), &gl_to_px_tf(*pose)) }
    }

    pub fn get_c_mass_local_pose(&self) -> Mat4 {
        unsafe { px_to_gl_tf(PxRigidBody_getCMassLocalPose(self.get_raw())) }
    }

    pub fn get_mass(&self) -> f32 {
        unsafe { PxRigidBody_getMass(self.get_raw()) }
    }

    pub fn get_inv_mass(&self) -> f32 {
        unsafe { PxRigidBody_getInvMass(self.get_raw()) }
    }

    pub fn set_mass_space_inertia_tensor(&mut self, m: Vec3) {
        unsafe { PxRigidBody_setMassSpaceInertiaTensor_mut(self.get_raw_mut(), &gl_to_px_v3(m)) }
    }

    pub fn get_mass_space_inertia_tensor(&self) -> Vec3 {
        unsafe { px_to_gl_v3(PxRigidBody_getMassSpaceInertiaTensor(self.get_raw())) }
    }

    pub fn get_mass_space_inv_inertia_tensor(&self) -> Vec3 {
        unsafe { px_to_gl_v3(PxRigidBody_getMassSpaceInvInertiaTensor(self.get_raw())) }
    }

    pub fn set_linear_damping(&mut self, lin_damp: f32) {
        unsafe { PxRigidBody_setLinearDamping_mut(self.get_raw_mut(), lin_damp) }
    }

    pub fn get_linear_damping(&self) -> f32 {
        unsafe { PxRigidBody_getLinearDamping(self.get_raw()) }
    }

    pub fn set_angular_damping(&mut self, ang_damp: f32) {
        unsafe { PxRigidBody_setAngularDamping_mut(self.get_raw_mut(), ang_damp) }
    }

    pub fn get_angular_damping(&self) -> f32 {
        unsafe { PxRigidBody_getAngularDamping(self.get_raw()) }
    }

    pub fn set_linear_velocity(&mut self, lin_vel: Vec3, autowake: bool) {
        unsafe {
            PxRigidBody_setLinearVelocity_mut(self.get_raw_mut(), &gl_to_px_v3(lin_vel), autowake)
        }
    }

    pub fn set_angular_velocity(&mut self, ang_vel: Vec3, autowake: bool) {
        unsafe {
            PxRigidBody_setAngularVelocity_mut(self.get_raw_mut(), &gl_to_px_v3(ang_vel), autowake)
        }
    }

    pub fn set_max_angular_velocity(&mut self, max_ang_vel: f32) {
        unsafe { PxRigidBody_setMaxAngularVelocity_mut(self.get_raw_mut(), max_ang_vel) }
    }

    pub fn get_max_angular_velocity(&self) -> f32 {
        unsafe { PxRigidBody_getMaxAngularVelocity(self.get_raw()) }
    }

    pub fn set_max_linear_velocity(&mut self, max_lin_vel: f32) {
        unsafe { PxRigidBody_setMaxLinearVelocity_mut(self.get_raw_mut(), max_lin_vel) }
    }

    pub fn get_max_linear_velocity(&self) -> f32 {
        unsafe { PxRigidBody_getMaxLinearVelocity(self.get_raw()) }
    }

    pub fn add_force(&mut self, force: Vec3, mode: ForceMode, autowake: bool) {
        unsafe {
            PxRigidBody_addForce_mut(
                self.get_raw_mut(),
                &gl_to_px_v3(force),
                mode.into(),
                autowake,
            )
        }
    }

    pub fn add_torque(&mut self, torque: Vec3, mode: ForceMode, autowake: bool) {
        unsafe {
            PxRigidBody_addTorque_mut(
                self.get_raw_mut(),
                &gl_to_px_v3(torque),
                mode.into(),
                autowake,
            )
        }
    }

    pub fn clear_force(&mut self, mode: ForceMode) {
        unsafe { PxRigidBody_clearForce_mut(self.get_raw_mut(), mode.into()) }
    }

    pub fn clear_torque(&mut self, mode: ForceMode) {
        unsafe { PxRigidBody_clearTorque_mut(self.get_raw_mut(), mode.into()) }
    }

    pub fn set_force_and_torque(&mut self, force: Vec3, torque: Vec3, mode: ForceMode) {
        unsafe {
            PxRigidBody_setForceAndTorque_mut(
                self.get_raw_mut(),
                &gl_to_px_v3(force),
                &gl_to_px_v3(torque),
                mode.into(),
            )
        }
    }

    pub fn set_rigid_body_flag(&mut self, flag: RigidBodyFlag, value: bool) {
        unsafe { PxRigidBody_setRigidBodyFlag_mut(self.get_raw_mut(), flag.into(), value) }
    }
    #[allow(non_snake_case)]
    pub fn set_rigid_body_flags(&mut self, in_flags: BitFlags<RigidBodyFlag>) {
        unsafe {
            PxRigidBody_setRigidBodyFlags_mut(
                self.get_raw_mut(),
                PxRigidBodyFlags {
                    mBits: in_flags.bits(),
                },
            )
        }
    }

    pub fn get_rigid_body_flags(&self) -> BitFlags<RigidBodyFlag> {
        unsafe {
            BitFlags::from_bits(PxRigidBody_getRigidBodyFlags(self.get_raw()).mBits)
                .expect("invalid flags")
        }
    }

    pub fn set_min_ccd_advance_coefficient(&mut self, advance_coefficient: f32) {
        unsafe {
            PxRigidBody_setMinCCDAdvanceCoefficient_mut(self.get_raw_mut(), advance_coefficient)
        }
    }

    pub fn get_min_ccd_advance_coefficient(&self) -> f32 {
        unsafe { PxRigidBody_getMinCCDAdvanceCoefficient(self.get_raw()) }
    }

    /// sET the maximum allowed depenetration velocity
    pub fn set_max_depenetration_velocity(&mut self, bias_clamp: f32) {
        unsafe { PxRigidBody_setMaxDepenetrationVelocity_mut(self.get_raw_mut(), bias_clamp) }
    }

    /// Get the maximum allowed depenetration velocity
    pub fn get_max_depenetration_velocity(&self) -> f32 {
        unsafe { PxRigidBody_getMaxDepenetrationVelocity(self.get_raw()) }
    }

    /// Set the max number of contact impulses this body may experience
    pub fn set_max_contact_impulse(&mut self, max_impulse: f32) {
        unsafe { PxRigidBody_setMaxContactImpulse_mut(self.get_raw_mut(), max_impulse) }
    }

    /// Get the max number of contact impulses this body may experience
    pub fn get_max_contact_impulse(&self) -> f32 {
        unsafe { PxRigidBody_getMaxContactImpulse(self.get_raw()) }
    }
}<|MERGE_RESOLUTION|>--- conflicted
+++ resolved
@@ -10,12 +10,7 @@
 */
 use super::{px_type::*, rigid_actor::RigidActor, transform::*};
 use enumflags2::*;
-<<<<<<< HEAD
-use enumflags2_derive::*;
 use glam::{Mat4, Vec3};
-=======
-use nalgebra_glm as glm;
->>>>>>> 84dcbc51
 use physx_macros::*;
 use physx_sys::{
     PxForceMode, PxRigidBody, PxRigidBodyFlag, PxRigidBodyFlags, PxRigidBody_addForce_mut,
