--- conflicted
+++ resolved
@@ -95,16 +95,6 @@
 
 impl Default for PxBounds3 {
     fn default() -> Self {
-<<<<<<< HEAD
-        unsafe {
-            physx_sys::PxBounds3_new_1(
-                &physx_sys::PxVec3_new_2(-f32::MAX / 4.0),
-                &physx_sys::PxVec3_new_2(f32::MAX / 4.0),
-            )
-            .into()
-        }
-=======
         Self::max_bounds_extents()
->>>>>>> df630f2a
     }
 }