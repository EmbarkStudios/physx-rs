#include "PxPhysicsAPI.h"
#include <cstdint>
#include "physx_generated.hpp"

PxDefaultAllocator gAllocator;
PxDefaultErrorCallback gErrorCallback;

struct FilterShaderCallbackInfo
{
    PxFilterObjectAttributes attributes0;
    PxFilterObjectAttributes attributes1;
    PxFilterData filterData0;
    PxFilterData filterData1;
    PxPairFlags *pairFlags;
    const void *constantBlock;
    PxU32 constantBlockSize;
};

typedef void (*CollisionCallback)(void *, PxContactPairHeader const *, PxContactPair const *, PxU32);
extern "C" typedef PxU16 (*SimulationShaderFilter)(FilterShaderCallbackInfo *);

struct FilterCallbackData {
    SimulationShaderFilter filter;
    bool call_default_filter_shader_first;
};

PxFilterFlags FilterShaderTrampoline(PxFilterObjectAttributes attributes0,
                                     PxFilterData filterData0,
                                     PxFilterObjectAttributes attributes1,
                                     PxFilterData filterData1,
                                     PxPairFlags &pairFlags,
                                     const void *constantBlock,
                                     PxU32 constantBlockSize)
{
    const FilterCallbackData *data = static_cast<const FilterCallbackData *>(constantBlock);

    if (data->call_default_filter_shader_first) {
        // Let the default handler set the pair flags, but ignore the collision filtering
        PxDefaultSimulationFilterShader(attributes0, filterData0, attributes1, filterData1, pairFlags, constantBlock,
                                        constantBlockSize);
    }

    // Get the filter shader from the constant block
    SimulationShaderFilter shaderfilter = data->filter;

    // This is a bit expensive since we're putting things on the stack but with LTO this should optimize OK,
    // and I was having issues with corrupted values when passing by value
    FilterShaderCallbackInfo info{attributes0, attributes1, filterData0, filterData1, &pairFlags, nullptr, 0};

    // We return a u16 since PxFilterFlags is a complex type and C++ wants it to be returned on the stack,
    // but Rust thinks it's simple due to the codegen and wants to return it in EAX.
    return PxFilterFlags{shaderfilter(&info)};
}

using CollisionCallback = void (*)(void *, PxContactPairHeader const *, PxContactPair const *, PxU32);
using TriggerCallback = void (*)(void *, PxTriggerPair const *, PxU32);
using ConstraintBreakCallback = void (*)(void *, PxConstraintInfo const *, PxU32);
using WakeSleepCallback = void (*)(void *, PxActor **const, PxU32, bool);
using AdvanceCallback = void (*)(void *, const PxRigidBody *const *, const PxTransform *const, PxU32);

struct SimulationEventCallbackInfo {
    // Callback for collision events.
    CollisionCallback collisionCallback = nullptr;
    void *collisionUserData = nullptr;
    // Callback for trigger shape events (an object entered or left a trigger shape).
    TriggerCallback triggerCallback = nullptr;
    void *triggerUserData = nullptr;
    // Callback for when a constraint breaks (such as a joint with a force limit)
    ConstraintBreakCallback constraintBreakCallback = nullptr;
    void *constraintBreakUserData = nullptr;
    // Callback for when an object falls asleep or is awoken.
    WakeSleepCallback wakeSleepCallback = nullptr;
    void *wakeSleepUserData = nullptr;
    // Callback to get the next pose early for objects (if flagged with eENABLE_POSE_INTEGRATION_PREVIEW).
    AdvanceCallback advanceCallback = nullptr;
    void *advanceUserData = nullptr;
};

class SimulationEventTrampoline : public PxSimulationEventCallback
{
  public:
    SimulationEventTrampoline(const SimulationEventCallbackInfo *callbacks) : mCallbacks(*callbacks) {}

    // Collisions
    void onContact(const PxContactPairHeader &pairHeader, const PxContactPair *pairs, PxU32 nbPairs) override {
        if (mCallbacks.collisionCallback) {
            mCallbacks.collisionCallback(mCallbacks.collisionUserData, &pairHeader, pairs, nbPairs);
        }
    }

    // Triggers
    void onTrigger(PxTriggerPair *pairs, PxU32 count) override {
        if (mCallbacks.triggerCallback) {
            mCallbacks.triggerCallback(mCallbacks.triggerUserData, pairs, count);
        }
    }

    // Constraint breaks
    void onConstraintBreak(PxConstraintInfo *constraints, PxU32 count) override {
        if (mCallbacks.constraintBreakCallback) {
            mCallbacks.constraintBreakCallback(mCallbacks.constraintBreakUserData, constraints, count);
        }
    }

    // Wake/Sleep (combined for convenience)
    void onWake(PxActor **actors, PxU32 count) override {
        if (mCallbacks.wakeSleepCallback) {
            mCallbacks.wakeSleepCallback(mCallbacks.wakeSleepUserData, actors, count, true);
        }
    }
    void onSleep(PxActor **actors, PxU32 count) override {
        if (mCallbacks.wakeSleepCallback) {
            mCallbacks.wakeSleepCallback(mCallbacks.wakeSleepUserData, actors, count, false);
        }
    }

    // Advance
    void onAdvance(const PxRigidBody *const * bodyBuffer, const PxTransform *poseBuffer, const PxU32 count) override {
        if (mCallbacks.advanceCallback) {
            mCallbacks.advanceCallback(mCallbacks.advanceUserData, bodyBuffer, poseBuffer, count);
        }
    }

    SimulationEventCallbackInfo mCallbacks;
};

class RaycastFilterCallback : public PxQueryFilterCallback
{
  public:
    explicit RaycastFilterCallback(PxRigidActor *actor) : mActor(actor) {}

    PxRigidActor *mActor;

    virtual PxQueryHitType::Enum preFilter(const PxFilterData &, const PxShape *shape, const PxRigidActor *actor, PxHitFlags &)
    {
        if (mActor == actor)
        {
            return PxQueryHitType::eNONE;
        }
        else
        {
            return PxQueryHitType::eBLOCK;
        }
    }

    virtual PxQueryHitType::Enum postFilter(const PxFilterData &, const PxQueryHit &)
    {
        return PxQueryHitType::eNONE;
    }
};

typedef uint32_t (*RaycastHitCallback)(const PxRigidActor *actor, const PxFilterData *filterData, const PxShape *shape, uint32_t hitFlags, const void *userData);

class RaycastFilterTrampoline : public PxQueryFilterCallback
{
  public:
    RaycastFilterTrampoline(RaycastHitCallback callback, const void *userdata)
        : mCallback(callback), mUserData(userdata) {}

    RaycastHitCallback mCallback;
    const void *mUserData;

    virtual PxQueryHitType::Enum preFilter(const PxFilterData &filterData, const PxShape *shape, const PxRigidActor *actor, PxHitFlags &hitFlags)
    {
        switch (mCallback(actor, &filterData, shape, (uint32_t)hitFlags, mUserData)) {
        case 0: return PxQueryHitType::eNONE;
        case 1: return PxQueryHitType::eTOUCH;
        case 2: return PxQueryHitType::eBLOCK;
        default: return PxQueryHitType::eNONE;
        }
    }

    virtual PxQueryHitType::Enum postFilter(const PxFilterData &, const PxQueryHit &)
    {
        return PxQueryHitType::eNONE;
    }
};

typedef void * (*AllocCallback)(uint64_t size, const char *typeName, const char *filename, int line, void *userdata);
typedef void (*DeallocCallback)(void *ptr, void *userdata);

class CustomAllocatorTrampoline : public PxAllocatorCallback {
public:
    CustomAllocatorTrampoline(AllocCallback allocCb, DeallocCallback deallocCb, void *userdata)
        : mAllocCallback(allocCb), mDeallocCallback(deallocCb), mUserData(userdata) {
    }

	void *allocate(size_t size, const char* typeName, const char* filename, int line) {
        return mAllocCallback((uint64_t)size, typeName, filename, line, mUserData);
    }

	virtual void deallocate(void* ptr) {
        mDeallocCallback(ptr, mUserData);
    }

private:
    AllocCallback mAllocCallback;
    DeallocCallback mDeallocCallback;
public:
    void *mUserData;
};

<<<<<<< HEAD
using ErrorCallback = void (*)(PxErrorCode::Enum code, const char* message, const char* file, int line, void* userdata);

class ErrorTrampoline : public PxErrorCallback {
public:
    ErrorTrampoline(ErrorCallback errorCb, void* userdata)
        : mErrorCallback(errorCb), mUserData(userdata) {
            //reportError(PxErrorCode::eINVALID_PARAMETER, "physics callback test", __FILE__, __LINE__);
    }

    void reportError(PxErrorCode::Enum code, const char* message, const char* file, int line) {
        mErrorCallback(code, message, file, line, mUserData);
    }

private:
    ErrorCallback mErrorCallback;
public:
    void* mUserData;
=======
typedef void * (*ZoneStartCallback)(const char *typeName, bool detached, uint64_t context  , void *userdata);
typedef void  (*ZoneEndCallback)(void* profilerData, const char *typeName, bool detached, uint64_t context , void *userdata);

class CustomProfilerTrampoline : public PxProfilerCallback {
public:
    CustomProfilerTrampoline(ZoneStartCallback startCb, ZoneEndCallback endCb, void *userdata)
        : mStartCallback(startCb), mEndCallback(endCb), mUserData(userdata) {
    }

	virtual void* zoneStart(const char* eventName, bool detached, uint64_t contextId) override
	{
		return mStartCallback(eventName, detached, contextId, mUserData);
	}

	virtual void zoneEnd(void* profilerData, const char* eventName, bool detached, uint64_t contextId) override
	{
		return mEndCallback(profilerData, eventName, detached, contextId, mUserData);
	}

private:
    ZoneStartCallback mStartCallback;
    ZoneEndCallback mEndCallback;
public:
    void *mUserData;
>>>>>>> 3f0082c9
};

extern "C"
{
    PxFoundation *physx_create_foundation()
    {
        return PxCreateFoundation(PX_PHYSICS_VERSION, gAllocator, gErrorCallback);
    }

    PxFoundation *physx_create_foundation_with_alloc(PxAllocatorCallback *allocator)
    {
        return PxCreateFoundation(PX_PHYSICS_VERSION, *allocator, gErrorCallback);
    }

    // fixme[tolsson]: this might be iffy on Windows with DLLs if we have multiple packages
    // linking against the raw interface
    PxAllocatorCallback* get_default_allocator()
    {
        return &gAllocator;
    }

    // fixme[tolsson]: this might be iffy on Windows with DLLs if we have multiple packages
    // linking against the raw interface
    PxErrorCallback* get_default_error_callback()
    {
        return &gErrorCallback;
    }

    PxPhysics *physx_create_physics(PxFoundation *foundation)
    {
        return PxCreatePhysics(PX_PHYSICS_VERSION, *foundation, PxTolerancesScale(), true, nullptr);
    }

    PxQueryFilterCallback *create_raycast_filter_callback(PxRigidActor *actor_to_ignore)
    {
        return new RaycastFilterCallback(actor_to_ignore);
    }

    PxQueryFilterCallback *create_raycast_filter_callback_func(RaycastHitCallback callback, void *userData) {
        return new RaycastFilterTrampoline(callback, userData);
    }

    PxAllocatorCallback *create_alloc_callback(
        AllocCallback alloc_callback,
        DeallocCallback dealloc_callback,
        void *userdata
    ) {
        return new CustomAllocatorTrampoline(alloc_callback, dealloc_callback, userdata);
    }

    void *get_alloc_callback_user_data(PxAllocatorCallback *allocator) {
        CustomAllocatorTrampoline *trampoline = static_cast<CustomAllocatorTrampoline *>(allocator);
        return trampoline->mUserData;
    }

<<<<<<< HEAD
    PxErrorCallback *create_error_callback(
        ErrorCallback error_callback,
        void* userdata
    ) {
        return new ErrorTrampoline(error_callback, userdata);
    }

    void destroy_error_callback(
        PxErrorCallback *error_callback
    ) {
        delete error_callback;
    }

    void *get_error_callback_user_data(PxErrorCallback *error_callback) {
        ErrorTrampoline *trampoline = static_cast<ErrorTrampoline *>(error_callback);
        return trampoline->mUserData;
=======
	PxProfilerCallback *create_profiler_callback(
        ZoneStartCallback zone_start_callback,
        ZoneEndCallback zone_end_callback,
        void *userdata
    ) {
        return new CustomProfilerTrampoline(zone_start_callback, zone_end_callback, userdata);
>>>>>>> 3f0082c9
    }

    void *get_default_simulation_filter_shader()
    {
        return (void *)PxDefaultSimulationFilterShader;
    }

    PxSimulationEventCallback *create_simulation_event_callbacks(const SimulationEventCallbackInfo *callbacks)
    {
        SimulationEventTrampoline *trampoline = new SimulationEventTrampoline(callbacks);
        return static_cast<PxSimulationEventCallback *>(trampoline);
    }

    SimulationEventCallbackInfo *get_simulation_event_info(PxSimulationEventCallback *callback)
    {
        SimulationEventTrampoline *trampoline = static_cast<SimulationEventTrampoline *>(callback);
        return &trampoline->mCallbacks;
    }

    void destroy_simulation_event_callbacks(PxSimulationEventCallback *callback)
    {
        SimulationEventTrampoline *trampoline = static_cast<SimulationEventTrampoline *>(callback);
        delete trampoline;
    }

    void enable_custom_filter_shader(PxSceneDesc *desc, SimulationShaderFilter filter, uint32_t call_default_filter_shader_first)
    {
        /* Note: This is a workaround to PhysX copying the filter data */
        static FilterCallbackData filterShaderData = {
            filter,
            call_default_filter_shader_first != 0
        };
        desc->filterShader = FilterShaderTrampoline;
        // printf("Setting pointer to %p\n", filter);
        desc->filterShaderData     = (void *)&filterShaderData;
        desc->filterShaderDataSize = sizeof(FilterCallbackData);
    }
}<|MERGE_RESOLUTION|>--- conflicted
+++ resolved
@@ -200,25 +200,6 @@
     void *mUserData;
 };
 
-<<<<<<< HEAD
-using ErrorCallback = void (*)(PxErrorCode::Enum code, const char* message, const char* file, int line, void* userdata);
-
-class ErrorTrampoline : public PxErrorCallback {
-public:
-    ErrorTrampoline(ErrorCallback errorCb, void* userdata)
-        : mErrorCallback(errorCb), mUserData(userdata) {
-            //reportError(PxErrorCode::eINVALID_PARAMETER, "physics callback test", __FILE__, __LINE__);
-    }
-
-    void reportError(PxErrorCode::Enum code, const char* message, const char* file, int line) {
-        mErrorCallback(code, message, file, line, mUserData);
-    }
-
-private:
-    ErrorCallback mErrorCallback;
-public:
-    void* mUserData;
-=======
 typedef void * (*ZoneStartCallback)(const char *typeName, bool detached, uint64_t context  , void *userdata);
 typedef void  (*ZoneEndCallback)(void* profilerData, const char *typeName, bool detached, uint64_t context , void *userdata);
 
@@ -243,7 +224,25 @@
     ZoneEndCallback mEndCallback;
 public:
     void *mUserData;
->>>>>>> 3f0082c9
+};
+
+using ErrorCallback = void (*)(PxErrorCode::Enum code, const char* message, const char* file, int line, void* userdata);
+
+class ErrorTrampoline : public PxErrorCallback {
+public:
+    ErrorTrampoline(ErrorCallback errorCb, void* userdata)
+        : mErrorCallback(errorCb), mUserData(userdata) {
+            //reportError(PxErrorCode::eINVALID_PARAMETER, "physics callback test", __FILE__, __LINE__);
+    }
+
+    void reportError(PxErrorCode::Enum code, const char* message, const char* file, int line) {
+        mErrorCallback(code, message, file, line, mUserData);
+    }
+
+private:
+    ErrorCallback mErrorCallback;
+public:
+    void* mUserData;
 };
 
 extern "C"
@@ -299,31 +298,30 @@
         return trampoline->mUserData;
     }
 
-<<<<<<< HEAD
-    PxErrorCallback *create_error_callback(
-        ErrorCallback error_callback,
-        void* userdata
-    ) {
-        return new ErrorTrampoline(error_callback, userdata);
-    }
-
-    void destroy_error_callback(
-        PxErrorCallback *error_callback
-    ) {
-        delete error_callback;
-    }
-
-    void *get_error_callback_user_data(PxErrorCallback *error_callback) {
-        ErrorTrampoline *trampoline = static_cast<ErrorTrampoline *>(error_callback);
-        return trampoline->mUserData;
-=======
 	PxProfilerCallback *create_profiler_callback(
         ZoneStartCallback zone_start_callback,
         ZoneEndCallback zone_end_callback,
         void *userdata
     ) {
         return new CustomProfilerTrampoline(zone_start_callback, zone_end_callback, userdata);
->>>>>>> 3f0082c9
+    }
+
+    PxErrorCallback *create_error_callback(
+        ErrorCallback error_callback,
+        void* userdata
+    ) {
+        return new ErrorTrampoline(error_callback, userdata);
+    }
+
+    void destroy_error_callback(
+        PxErrorCallback *error_callback
+    ) {
+        delete error_callback;
+    }
+
+    void *get_error_callback_user_data(PxErrorCallback *error_callback) {
+        ErrorTrampoline *trampoline = static_cast<ErrorTrampoline *>(error_callback);
+        return trampoline->mUserData;
     }
 
     void *get_default_simulation_filter_shader()
