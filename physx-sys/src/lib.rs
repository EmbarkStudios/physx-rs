--- conflicted
+++ resolved
@@ -346,15 +346,13 @@
 
 pub type DeallocCallback = unsafe extern "C" fn(*const c_void, *const c_void);
 
-<<<<<<< HEAD
+pub type ZoneStartCallback =
+    unsafe extern "C" fn(*const i8, bool, u64, *const c_void) -> *mut c_void;
+
+pub type ZoneEndCallback = unsafe extern "C" fn(*const c_void, *const i8, bool, u64, *const c_void);
+
 pub type ErrorCallback =
     unsafe extern "C" fn(u32, *const c_void, *const c_void, u32, *const c_void);
-=======
-pub type ZoneStartCallback =
-    unsafe extern "C" fn(*const i8, bool, u64, *const c_void) -> *mut c_void;
-
-pub type ZoneEndCallback = unsafe extern "C" fn(*const c_void, *const i8, bool, u64, *const c_void);
->>>>>>> 3f0082c9
 
 extern "C" {
     pub fn physx_create_foundation() -> *mut PxFoundation;
